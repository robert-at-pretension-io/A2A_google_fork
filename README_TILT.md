# Using Tilt with A2A Demo

[Tilt](https://tilt.dev/) is a development tool that simplifies microservice development by providing a unified interface for building, deploying, and monitoring multiple services.

## Prerequisites

1. Install Tilt:
   ```bash
   # macOS
   brew install tilt-dev/tap/tilt

   # Linux
   curl -fsSL https://raw.githubusercontent.com/tilt-dev/tilt/master/scripts/install.sh | bash
   ```

2. Make sure Docker is running

3. Environment variables are set up in `/deploy/local/.env`

## Running with Tilt

1. From the project root, run:
   ```bash
   tilt up
   ```

2. Tilt will:
   - Build all required Docker images
   - Start the A2A UI and all agents
   - Open the UI in your browser automatically (http://localhost:12001)
   - Display logs and status for all services
   - Watch for file changes to trigger rebuilds

3. To stop all services:
   ```bash
   tilt down
   ```

## Tilt Features for A2A Demo

- **Web UI**: View logs, statuses, and resource utilization for all services in a web interface (http://localhost:10350)
- **Live Updates**: Changes to source code or configuration automatically trigger rebuilds and restarts
- **Resource Dependencies**: Services are started in the correct order
- **Unified Logs**: View all service logs in a single interface
- **Agent Info**: Shows the addresses to use when registering agents in the UI

## Agent Discovery and Networking

### Service Names in Docker/Tilt Environment

When running with Tilt, agents register themselves using their Docker service names (not IP addresses or localhost). This ensures proper service discovery within the Docker network.

The agent URLs in the Docker environment are:
- `http://agent-google-adk:10002/`
- `http://agent-elevenlabs-tts:10005/`
- `http://agent-vertex-image-gen:10006/`

This is controlled by the `A2A_SERVICE_HOST` environment variable which is set in the docker-compose.yaml file.

### Registering Agents

After the UI and agents are running, go to the "Remote Agents" tab in the UI and add:
- agent-google-adk:10002
- agent-elevenlabs-tts:10005
- agent-vertex-image-gen:10006

<<<<<<< HEAD
**Note:** The agent registration process should find the agents at their Docker service names, not at localhost or IP addresses.
=======
When running via Tilt, use the container service names (e.g., `agent-google-adk`) rather than `localhost` for agent addresses.
>>>>>>> 6b029756

## Customizing Tilt Behavior

Edit the `Tiltfile` to customize the development workflow:

- Add more agents by extending the docker-compose.yaml and adding corresponding resources to the Tiltfile
- Modify resource dependencies to control startup order
- Add custom commands or health checks
- Configure file watching for live updates<|MERGE_RESOLUTION|>--- conflicted
+++ resolved
@@ -5,6 +5,7 @@
 ## Prerequisites
 
 1. Install Tilt:
+
    ```bash
    # macOS
    brew install tilt-dev/tap/tilt
@@ -20,11 +21,13 @@
 ## Running with Tilt
 
 1. From the project root, run:
+
    ```bash
    tilt up
    ```
 
 2. Tilt will:
+
    - Build all required Docker images
    - Start the A2A UI and all agents
    - Open the UI in your browser automatically (http://localhost:12001)
@@ -51,6 +54,7 @@
 When running with Tilt, agents register themselves using their Docker service names (not IP addresses or localhost). This ensures proper service discovery within the Docker network.
 
 The agent URLs in the Docker environment are:
+
 - `http://agent-google-adk:10002/`
 - `http://agent-elevenlabs-tts:10005/`
 - `http://agent-vertex-image-gen:10006/`
@@ -60,15 +64,14 @@
 ### Registering Agents
 
 After the UI and agents are running, go to the "Remote Agents" tab in the UI and add:
+
 - agent-google-adk:10002
 - agent-elevenlabs-tts:10005
 - agent-vertex-image-gen:10006
 
-<<<<<<< HEAD
+When running via Tilt, use the container service names (e.g., `agent-google-adk`) rather than `localhost` for agent addresses.
+
 **Note:** The agent registration process should find the agents at their Docker service names, not at localhost or IP addresses.
-=======
-When running via Tilt, use the container service names (e.g., `agent-google-adk`) rather than `localhost` for agent addresses.
->>>>>>> 6b029756
 
 ## Customizing Tilt Behavior
 
